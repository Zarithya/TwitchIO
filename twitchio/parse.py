# -*- coding: utf-8 -*-

"""
The MIT License (MIT)

Copyright (c) 2017-2021 TwitchIO

Permission is hereby granted, free of charge, to any person obtaining a
copy of this software and associated documentation files (the "Software"),
to deal in the Software without restriction, including without limitation
the rights to use, copy, modify, merge, publish, distribute, sublicense,
and/or sell copies of the Software, and to permit persons to whom the
Software is furnished to do so, subject to the following conditions:

The above copyright notice and this permission notice shall be included in
all copies or substantial portions of the Software.

THE SOFTWARE IS PROVIDED "AS IS", WITHOUT WARRANTY OF ANY KIND, EXPRESS
OR IMPLIED, INCLUDING BUT NOT LIMITED TO THE WARRANTIES OF MERCHANTABILITY,
FITNESS FOR A PARTICULAR PURPOSE AND NONINFRINGEMENT. IN NO EVENT SHALL THE
AUTHORS OR COPYRIGHT HOLDERS BE LIABLE FOR ANY CLAIM, DAMAGES OR OTHER
LIABILITY, WHETHER IN AN ACTION OF CONTRACT, TORT OR OTHERWISE, ARISING
FROM, OUT OF OR IN CONNECTION WITH THE SOFTWARE OR THE USE OR OTHER
DEALINGS IN THE SOFTWARE.
"""

import re
import typing

if typing.TYPE_CHECKING:
    from .websocket import WSConnection

<<<<<<< HEAD

ACTIONS = ("JOIN", "PART", "PING", "PRIVMSG", "PRIVMSG(ECHO)", "USERSTATE", "MODE", "RECONNECT", "WHISPER")
ACTIONS2 = ("USERSTATE", "ROOMSTATE", "PRIVMSG", "WHISPER")
USER_SUB = re.compile(r":(?P<user>.*)!")
TMI = "tmi.twitch.tv"
=======
ACTIONS = ('JOIN', 'PART', 'PING', 'PRIVMSG', 'USERSTATE', 'MODE', 'RECONNECT', 'WHISPER')
ACTIONS2 = ('USERSTATE', 'ROOMSTATE', 'PRIVMSG', 'WHISPER')
USER_SUB = re.compile(r':(?P<user>.*)!')
TMI = 'tmi.twitch.tv'
>>>>>>> 79a78e24


def parser(data: str, nick: str):
    groups = data.split()
    if groups[1] == "JOIN":
        action = groups[1]
    else:
        action = groups[-2]

    channel = None
    message = None
    user = None
    badges = None

    if action == "PING":
        return dict(action="PING")

    elif groups[2] == "PRIVMSG" or groups[2] == "PRIVMSG(ECHO)":
        action = groups[2]
        channel = groups[3].lstrip("#")
        message = " ".join(groups[4:]).lstrip(":")
        user = re.search(USER_SUB, groups[1]).group("user")

    elif groups[2] == "WHISPER":
        action = groups[2]
        message = " ".join(groups[4:]).lstrip(":")
        user = re.search(USER_SUB, groups[1]).group("user")

    elif groups[2] == 'WHISPER':
        action = groups[2]
        message = ' '.join(groups[4:]).lstrip(':')
        user = re.search(USER_SUB, groups[1]).group('user')

    elif action in ACTIONS:
        channel = groups[-1].lstrip("#")

    if action in ACTIONS2:
        prebadge = groups[0].split(";")
        badges = {}

        for badge in prebadge:
            badge = badge.split("=")

            try:
                badges[badge[0]] = badge[1]
            except IndexError:
                pass

    if action not in ACTIONS and action not in ACTIONS2:
        action = None

    if not user:
        try:
            user = re.search(USER_SUB, groups[0]).group("user")
        except (AttributeError, ValueError):
            pass

    try:
        code = int(groups[1])
    except ValueError:
        code = 0

    batches = []
    if code == 353:
        if not channel:
            channel = groups[4].lstrip("#")

        for b in groups[5:-1]:
            b = b.lstrip(":")

            if "\r\n:" in b:
                batches.append(b.split("\r\n:")[0])
                break
            else:
                batches.append(b)

    return dict(
        data=data,
        nick=nick,
        groups=groups,
        action=action,
        channel=channel,
        user=user,
        badges=badges,
        code=code,
        message=message,
        batches=batches,
    )



def parse(data: str, ws: "WSConnection"):
    messages = data.split("\r\n")
    output = []

    for msg in messages:
        if not msg:
            continue

        if msg == "PING :tmi.twitch.tv":
            output.append(dict(action="PING"))
            continue

        msg = msg.replace(":tmi.twitch.tv ", "")
        groups = msg.split()
        length = len(groups)

        if length > 2 and groups[1] == "JOIN":
            pass<|MERGE_RESOLUTION|>--- conflicted
+++ resolved
@@ -30,18 +30,10 @@
 if typing.TYPE_CHECKING:
     from .websocket import WSConnection
 
-<<<<<<< HEAD
-
-ACTIONS = ("JOIN", "PART", "PING", "PRIVMSG", "PRIVMSG(ECHO)", "USERSTATE", "MODE", "RECONNECT", "WHISPER")
-ACTIONS2 = ("USERSTATE", "ROOMSTATE", "PRIVMSG", "WHISPER")
-USER_SUB = re.compile(r":(?P<user>.*)!")
-TMI = "tmi.twitch.tv"
-=======
-ACTIONS = ('JOIN', 'PART', 'PING', 'PRIVMSG', 'USERSTATE', 'MODE', 'RECONNECT', 'WHISPER')
+ACTIONS = ('JOIN', 'PART', 'PING', 'PRIVMSG', "PRIVMSG(ECHO)", 'USERSTATE', 'MODE', 'RECONNECT', 'WHISPER')
 ACTIONS2 = ('USERSTATE', 'ROOMSTATE', 'PRIVMSG', 'WHISPER')
 USER_SUB = re.compile(r':(?P<user>.*)!')
 TMI = 'tmi.twitch.tv'
->>>>>>> 79a78e24
 
 
 def parser(data: str, nick: str):
@@ -69,11 +61,6 @@
         action = groups[2]
         message = " ".join(groups[4:]).lstrip(":")
         user = re.search(USER_SUB, groups[1]).group("user")
-
-    elif groups[2] == 'WHISPER':
-        action = groups[2]
-        message = ' '.join(groups[4:]).lstrip(':')
-        user = re.search(USER_SUB, groups[1]).group('user')
 
     elif action in ACTIONS:
         channel = groups[-1].lstrip("#")
@@ -132,7 +119,6 @@
     )
 
 
-
 def parse(data: str, ws: "WSConnection"):
     messages = data.split("\r\n")
     output = []
