"""
The MIT License (MIT)

Copyright (c) 2017-2021 TwitchIO

Permission is hereby granted, free of charge, to any person obtaining a
copy of this software and associated documentation files (the "Software"),
to deal in the Software without restriction, including without limitation
the rights to use, copy, modify, merge, publish, distribute, sublicense,
and/or sell copies of the Software, and to permit persons to whom the
Software is furnished to do so, subject to the following conditions:

The above copyright notice and this permission notice shall be included in
all copies or substantial portions of the Software.

THE SOFTWARE IS PROVIDED "AS IS", WITHOUT WARRANTY OF ANY KIND, EXPRESS
OR IMPLIED, INCLUDING BUT NOT LIMITED TO THE WARRANTIES OF MERCHANTABILITY,
FITNESS FOR A PARTICULAR PURPOSE AND NONINFRINGEMENT. IN NO EVENT SHALL THE
AUTHORS OR COPYRIGHT HOLDERS BE LIABLE FOR ANY CLAIM, DAMAGES OR OTHER
LIABILITY, WHETHER IN AN ACTION OF CONTRACT, TORT OR OTHERWISE, ARISING
FROM, OUT OF OR IN CONNECTION WITH THE SOFTWARE OR THE USE OR OTHER
DEALINGS IN THE SOFTWARE.
"""

import importlib
import inspect
import itertools
import sys
import traceback
from typing import Callable, Optional, Union, Coroutine

from twitchio.client import Client
from .core import *
from .errors import *
from .meta import Cog
from .stringparser import StringParser
from .utils import _CaseInsensitiveDict


class Bot(Client):

    def __init__(self,
                 token: str,
                 *,
                 prefix: Union[str, list, tuple, set, Callable, Coroutine],
                 client_secret: str = None,
                 initial_channels: Union[list, tuple, Callable] = None,
                 heartbeat: Optional[float] = 30.0,
                 **kwargs
                 ):
        super().__init__(token=token,
                         client_secret=client_secret,
                         initial_channels=initial_channels,
                         heartbeat=heartbeat)

        self._prefix = prefix

        if kwargs.get('case_insensitive', False):
            self._commands = _CaseInsensitiveDict()
            self._command_aliases = _CaseInsensitiveDict()
        else:
            self._commands = {}
            self._command_aliases = {}

        self._modules = {}
        self._cogs = {}
        self._checks = []

        self.__init__commands__()

    def __init__commands__(self):
        commands = inspect.getmembers(self)

        for _, obj in commands:
            if not isinstance(obj, Command):
                continue

            obj._instance = self

            try:
                self.add_command(obj)
            except TwitchCommandError:
                traceback.print_exc()
                continue

    async def __get_prefixes__(self, message):
        ret = self._prefix

        if callable(self._prefix):
            if inspect.iscoroutinefunction(self._prefix):
                ret = await self._prefix(self, message)
            else:
                ret = self._prefix(self, message)

        if not isinstance(ret, (list, tuple, set, str)):
            raise TypeError(f'Prefix must be of either class <list, tuple, set, str> not <{type(ret)}>')

        return ret

    async def get_prefix(self, message):
        # TODO Docs
        prefixes = await self.__get_prefixes__(message)

        if not isinstance(prefixes, str):
            for prefix in prefixes:
                if message.content.startswith(prefix):
                    return prefix
        elif message.content.startswith(prefixes):
            return prefixes
        else:
            return None

    def add_command(self, command: Command):
        """Method which registers a command for use by the bot.

        Parameters
        ------------
        command: :class:`.Command`
            The command to register.
        """
        if not isinstance(command, Command):
            raise TypeError('Commands passed must be a subclass of Command.')
        elif command.name in self.commands:
            raise TwitchCommandError(f'Failed to load command <{command.name}>, a command with that name already exists.')
        elif not inspect.iscoroutinefunction(command._callback):
            raise TwitchCommandError(f'Failed to load command <{command.name}>. Commands must be coroutines.')

        self.commands[command.name] = command

        if not command.aliases:
            return

        for alias in command.aliases:
            if alias in self.commands:
                del self.commands[command.name]
                raise TwitchCommandError(
                    f'Failed to load command <{command.name}>, a command with that name/alias already exists.')

            self._command_aliases[alias] = command.name

    def get_command(self, name: str) -> Optional[Command]:
        """Method which retrieves a registered command.

        Parameters
        ------------
        name: :class:`str`
            The name or alias of the command to retrieve.

        Returns
        ---------
        Optional[:class:`.Command`]
        """
        name = self._command_aliases.get(name, name)

        return self._commands.get(name, None)

    def remove_command(self, name: str):
        """
        Method which removes a registered command

        Parameters
        -----------
        name: :class:`str`
            the name or alias of the command to delete.

        Returns
        --------
        None

        Raises
        -------
        :class:`.CommandNotFound` The command was not found
        """
        name = self._command_aliases.pop(name, name)

        for alias in list(self._command_aliases.keys()):
            if self._command_aliases[alias] == name:
                del self._command_aliases[alias]

        try:
            del self._commands[name]
        except KeyError:
            raise CommandNotFound(f"The command '{name}` was not found")

    def get_cog(self, name: str) -> Optional[Cog]:
        """Retrieve a Cog from the bots loaded Cogs.

        Could be None if the Cog was not found.

        Returns
        ---------
        Optional[:class:`.Cog`]
        """
        cog = self.cogs.get(name, None)

        return cog

    async def get_context(self, message, *, cls=None):
        # TODO Docs
        if not cls:
            cls = Context

        prefix = await self.get_prefix(message)
        if not prefix:
            return cls(message=message, prefix=prefix, valid=False, bot=self)

        content = message.content[len(prefix)::].lstrip()  # Strip prefix and remainder whitespace
        view = StringParser()
        parsed = view.process_string(content)  # Return the string as a dict view

        try:
            command_ = parsed.pop(0)
        except KeyError:
            raise CommandNotFound(f'No valid command was passed.')

        try:
            command_ = self._command_aliases[command_]
        except KeyError:
            pass

        if command_ in self.commands:
            command_ = self.commands[command_]
        else:
            context = cls(message=message, bot=self, prefix=prefix, command=None, valid=False, view=view)
            error = CommandNotFound(f'No command "{command_}" was found.')

            self.run_event('command_error', context, error)
            return context

        context = cls(message=message, bot=self, prefix=prefix, command=command_, valid=True, view=view)

        return context

    async def handle_commands(self, message):
        context = await self.get_context(message)
        await self.invoke(context)

    async def invoke(self, context):
<<<<<<< HEAD
        # TODO Docs
        if not context.prefix or not context.is_valid:
=======
        if not context.prefix:
>>>>>>> 79a78e24
            return

        await context.command(context)

    def load_module(self, name: str):
        """Method which loads a module and it's cogs.

        Parameters
        ------------
        name: str
            The name of the module to load in dot.path format.
        """
        if name in self._modules:
            raise ValueError(f"Module <{name}> is already loaded")

        module = importlib.import_module(name)

        if hasattr(module, 'prepare'):
            module.prepare(self)
        else:
            del module
            del sys.modules[name]
            raise ImportError(f'Module <{name}> is missing a prepare method')

        self._modules[name] = module

    def unload_module(self, name: str):
        if name not in self._modules:
            raise ValueError(f"Module <{name}> is not loaded")

        module = self._modules.pop(name)

        if hasattr(module, "breakdown"):
            try:
                module.breakdown(self)
            except:
                pass

        to_delete = [cog_name for cog_name, cog in self._cogs.items() if cog.__module__ == module]
        for name in to_delete:
            self.remove_cog(name)

        to_delete = [name for name, cmd in self._commands if cmd._callback.__module__ == module]
        for name in to_delete:
            self.remove_command(name)

        for m in list(sys.modules.keys()):
            if m == module.__name__ or m.startswith(module.__name__ + "."):
                del sys.modules[m]

    def reload_module(self, name: str):
        if name not in self._modules:
            raise ValueError(f"Module <{name}> is not loaded")

        module = self._modules.pop(name)

        modules = {name: m for name, m in sys.modules.items() if name == module.__name__ or name.startswith(module.__name__ + ".")}

        try:
            self.unload_module(name)
            self.load_module(name)
        except Exception as e:
            sys.modules.update(modules)
            module.prepare(self)
            raise

    def add_cog(self, cog):
        if not isinstance(cog, Cog):
            raise InvalidCog('Cogs must derive from "commands.Cog".')

        if cog.name in self._cogs:
            raise InvalidCog(f'Cog "{cog.name}" has already been loaded.')

        cog._load_methods(self)
        self._cogs[cog.name] = cog

    def remove_cog(self, cog_name: str):
        if cog_name not in self._cogs:
            raise InvalidCog(f"Cog '{cog_name}' not found")

        cog = self._cogs.pop(cog_name)

        cog._unload_methods(self)

    async def global_before_invoke(self, ctx):
        """|coro|

        Method which is called before any command is about to be invoked.

        This method is useful for setting up things before command invocation. E.g Database connections or
        retrieving tokens for use in the command.

        Parameters
        ------------
        ctx:
            The context used for command invocation.

        Examples
        ----------
        .. code:: py

            async def global_before_invoke(self, ctx):
                # Make a database query for example to retrieve a specific token.
                token = db_query()

                ctx.token = token

            async def my_command(self, ctx):
                data = await self.create_clip(ctx.token, ...)

        Note
        ------
            The global_before_invoke is called before any other command specific hooks.
        """
        pass

    async def global_after_invoke(self, ctx):
        """|coro|

        Method which is called after any command is invoked regardless if it failed or not.

        This method is useful for cleaning up things after command invocation. E.g Database connections.

        Parameters
        ------------
        ctx:
            The context used for command invocation.

        Note
        ------
            The global_after_invoke is called only after the command successfully invokes.
        """
        pass

    @property
    def commands(self):
        return self._commands

    @property
    def cogs(self):
        return self._cogs

    async def event_command_error(self, context, error):
        """|coro|

        Event called when an error occurs during command invocation.

        Parameters
        ------------
        context: :class:`.Context`
            The command context.
        error: :class:`.Exception`
            The exception raised while trying to invoke the command.
        """
        print(f'Ignoring exception in command: {error}:', file=sys.stderr)
        traceback.print_exception(type(error), error, error.__traceback__, file=sys.stderr)

    async def event_message(self, message):
        """|coro|

        Event called when a PRIVMSG is received from Twitch.

        Parameters
        ------------
        message: :class:`.Message`
            Message object containing relevant information.
        """
        await self.handle_commands(message)

    def command(self, *, name: str=None, aliases: Union[list, tuple]=None, cls=Command, no_global_checks=False) -> Callable[[Callable], Command]:
        """Decorator which registers a command with the bot.

        Commands must be a coroutine.

        Parameters
        ------------
        name: str [Optional]
            The name of the command. By default if this is not supplied, the function name will be used.
        aliases: Optional[Union[list, tuple]]
            The command aliases. This must be a list or tuple.
        cls: class [Optional]
            The custom command class to override the default class. This must be similar to :class:`.Command`.
        no_global_checks : Optional[bool]
            Whether or not the command should abide by global checks. Defaults to False, which checks global checks.

        Raises
        --------
        TypeError
            cls is not type class.
        """

        if not inspect.isclass(cls):
            raise TypeError(f'cls must be of type <class> not <{type(cls)}>')

        def decorator(func: Callable):
            cmd_name = name or func.__name__

            cmd = cls(name=cmd_name, func=func, aliases=aliases, instance=None, no_global_checks=no_global_checks)
            self.add_command(cmd)

            return cmd
        return decorator

    def group(self, *, name: str=None, aliases: Union[list, tuple]=None, cls=Group, no_global_checks=False) -> Callable[[Callable], Group]:
        if not inspect.isclass(cls):
            raise TypeError(f'cls must be of type <class> not <{type(cls)}>')

        def decorator(func: Callable):
            cmd_name = name or func.__name__

            cmd = cls(name=cmd_name, func=func, aliases=aliases, instance=None, no_global_checks=no_global_checks)
            self.add_command(cmd)

            return cmd
        return decorator<|MERGE_RESOLUTION|>--- conflicted
+++ resolved
@@ -236,12 +236,8 @@
         await self.invoke(context)
 
     async def invoke(self, context):
-<<<<<<< HEAD
         # TODO Docs
         if not context.prefix or not context.is_valid:
-=======
-        if not context.prefix:
->>>>>>> 79a78e24
             return
 
         await context.command(context)
