# -*- coding: utf-8 -*-

"""
The MIT License (MIT)

Copyright (c) 2017-2019 TwitchIO

Permission is hereby granted, free of charge, to any person obtaining a
copy of this software and associated documentation files (the "Software"),
to deal in the Software without restriction, including without limitation
the rights to use, copy, modify, merge, publish, distribute, sublicense,
and/or sell copies of the Software, and to permit persons to whom the
Software is furnished to do so, subject to the following conditions:

The above copyright notice and this permission notice shall be included in
all copies or substantial portions of the Software.

THE SOFTWARE IS PROVIDED "AS IS", WITHOUT WARRANTY OF ANY KIND, EXPRESS
OR IMPLIED, INCLUDING BUT NOT LIMITED TO THE WARRANTIES OF MERCHANTABILITY,
FITNESS FOR A PARTICULAR PURPOSE AND NONINFRINGEMENT. IN NO EVENT SHALL THE
AUTHORS OR COPYRIGHT HOLDERS BE LIABLE FOR ANY CLAIM, DAMAGES OR OTHER
LIABILITY, WHETHER IN AN ACTION OF CONTRACT, TORT OR OTHERWISE, ARISING
FROM, OUT OF OR IN CONNECTION WITH THE SOFTWARE OR THE USE OR OTHER
DEALINGS IN THE SOFTWARE.
"""

import inspect
from typing import Union

from .errors import *


class Command:

    def __init__(self, name: str, func, **attrs):
        if not inspect.iscoroutinefunction(func):
            raise TypeError('Command callback must be a coroutine.')

        self._name = name
        self._callback = func

        self._checks = []

        try:
            self._checks.extend(func.__checks__)
        except AttributeError:
            pass

        self.aliases = attrs.get('aliases', None)
        sig = inspect.signature(func)
        self.params = sig.parameters.copy()

        self.on_error = None
        self._before_invoke = None
        self._after_invoke = None
        self.no_global_checks = attrs.get('no_global_checks', False)

        self.instance = None

        for key, value in self.params.items():
            if isinstance(value.annotation, str):
                self.params[key] = value.replace(annotation=eval(value.annotation, func.__globals__))

    @property
    def name(self):
        """Returns the name of the command."""
        return self._name

    async def _convert_types(self, param, parsed):

        converter = param.annotation
        if converter is param.empty:
            if param.default in (param.empty, None):
                converter = str
            else:
                converter = type(param.default)

        try:
            argument = converter(parsed)
        except Exception:
            raise BadArgument(f'Invalid argument parsed at `{param.name}` in command `{self.name}`.'
                              f' Expected type {converter} got {type(parsed)}.')

        return argument

    async def parse_args(self, instance, parsed):
        iterator = iter(self.params.items())
        index = 0
        args = []
        kwargs = {}

        try:
            next(iterator)
            if instance:
                next(iterator)
        except StopIteration:
            raise CommandError(f'self or ctx is a required argument which is missing.')

        for _, param in iterator:
            index += 1
            if param.kind == param.POSITIONAL_OR_KEYWORD:
                try:
                    argument = parsed.pop(index)
                except (KeyError, IndexError):
                    if param.default is param.empty:
                        raise MissingRequiredArgument(param)
                    args.append(param.default)
                else:
                    argument = await self._convert_types(param, argument)
                    args.append(argument)

            elif param.kind == param.KEYWORD_ONLY:
                rest = ' '.join(parsed.values())
                if rest.startswith(' '):
                    rest = rest.lstrip(' ')

                if rest:
                    rest = await self._convert_types(param, rest)
                elif param.default is param.empty:
                    raise MissingRequiredArgument(param)
                else:
                    rest = param.default

                kwargs[param.name] = rest
                parsed.clear()
                break
            elif param.VAR_POSITIONAL:
                args.extend(parsed.values())
                break

        if parsed:
            pass  # TODO Raise Too Many Arguments.

        return args, kwargs

    def error(self, func):
        """Decorator which registers a coroutine as a local error handler.

        event_command_error will still be invoked alongside this local handler.
        The local handler must take ctx and error as parameters.

        Parameters
        ------------
        func : :ref:`coroutine <coroutine>`
            The coroutine function to register as a local error handler.

        Raises
        --------
        twitchio.TwitchIOBException
            The func is not a coroutine function.
        """
        if not inspect.iscoroutinefunction(func):
            raise CommandError('Command error handler must be a coroutine.')

        self.on_error = func
        return func

    def before_invoke(self, func):
        """Decorator which registers a coroutine as a before invocation hook.

        The hook will be called before a command is invoked.
        The hook must take ctx as a sole parameter.

        Parameters
        ------------
        func: :ref:`coroutine <coroutine>`
            The coroutine function to register as a before invocation hook.

        Raises
        --------
        twitchio.TwitchIOBException
            The func is not a coroutine function.
        """
        if not inspect.iscoroutinefunction(func):
            raise CommandError('Before invoke func must be a coroutine')

        self._before_invoke = func
        return func

    def after_invoke(self, func):
        """Decorator which registers a coroutine as a after invocation hook.

<<<<<<< HEAD
        The hook will be called after a command is successfully invoked.
=======
        The hook will be called after a command is invoked.
>>>>>>> 4565105c
        The hook must take ctx as a sole parameter.

        Parameters
        ------------
        func: :ref:`coroutine <coroutine>`
            The coroutine function to register as an after invocation hook.

        Raises
        --------
        twitchio.TwitchIOBException
            The func is not a coroutine function.
        """
        if not inspect.iscoroutinefunction(func):
            raise CommandError('After invoke func must be a coroutine.')

        self._after_invoke = func
        return func


def command(*, name: str=None, aliases: Union[list, tuple]=None, cls=None, no_global_checks=False):
    """Decorator that turns a coroutine into a Command.

    Parameters
    ------------
    name : Optional[str]
        The name of the command.
    aliases : Optional[Union[list, tuple]]
        The aliases of the command.
    cls : Optional[class]
        The class to build the command from. This must be compatible as a Command E.g A subclass.

    Raises
    --------
    TypeError
        cls was not type class.
    """
    if cls and not inspect.isclass(cls):
        raise TypeError(f'cls must be of type <class> not <{type(cls)}>')

    cls = cls or Command

    def decorator(func):
        fname = name or func.__name__
        command = cls(name=fname, func=func, aliases=aliases, no_global_checks=no_global_checks)

        return command
    return decorator


def check(predicate):
    """A decorator that adds a check to a command.

    Parameters
    ------------
    predicate : bool
        The predicate to check. This must return True, False or raise. A truth value means the check has passed.
    """
    # todo Better docstrings/examples
    def decorator(func):
        if isinstance(func, Command):
            func._checks.append(predicate)
        elif not hasattr(func, '__checks__'):
            func.__checks__ = [predicate]
        else:
            func.__checks__.append(predicate)
        return func
    return decorator


class AutoCog:
    pass


def cog(*, name: str=None, **attrs):
    """A decorator that turns a class into a Cog.

    Parameters
    ------------
    name : Optional[str]
        The name of the cog. If no name was passed, the class name will be used in place.
    \*\*attrs:
        Extra attributes to set to the class, as kwargs.
    """
    def wrapper(klass):
        class Cog(AutoCog, klass):

            def __new__(cls, *args, **kwargs):
                result = super().__new__(cls)

                result.__module__ = klass.__module__
                result.__name__ = name or klass.__name__

                for k, v in attrs.items():
                    setattr(result, k, v)

                return result

            def _prepare(self, bot):
                for name_, member in inspect.getmembers(self):
                    if isinstance(member, Command):
                        member.instance = self
                        bot.add_command(member)

                    elif name_.startswith('event_'):
                        bot.add_listener(member, name_)

                bot.cogs[self.__name__] = self

        return Cog
    return wrapper<|MERGE_RESOLUTION|>--- conflicted
+++ resolved
@@ -180,11 +180,7 @@
     def after_invoke(self, func):
         """Decorator which registers a coroutine as a after invocation hook.
 
-<<<<<<< HEAD
-        The hook will be called after a command is successfully invoked.
-=======
         The hook will be called after a command is invoked.
->>>>>>> 4565105c
         The hook must take ctx as a sole parameter.
 
         Parameters
