"""MIT License

Copyright (c) 2017-present TwitchIO

Permission is hereby granted, free of charge, to any person obtaining a copy
of this software and associated documentation files (the "Software"), to deal
in the Software without restriction, including without limitation the rights
to use, copy, modify, merge, publish, distribute, sublicense, and/or sell
copies of the Software, and to permit persons to whom the Software is
furnished to do so, subject to the following conditions:

The above copyright notice and this permission notice shall be included in all
copies or substantial portions of the Software.

THE SOFTWARE IS PROVIDED "AS IS", WITHOUT WARRANTY OF ANY KIND, EXPRESS OR
IMPLIED, INCLUDING BUT NOT LIMITED TO THE WARRANTIES OF MERCHANTABILITY,
FITNESS FOR A PARTICULAR PURPOSE AND NONINFRINGEMENT. IN NO EVENT SHALL THE
AUTHORS OR COPYRIGHT HOLDERS BE LIABLE FOR ANY CLAIM, DAMAGES OR OTHER
LIABILITY, WHETHER IN AN ACTION OF CONTRACT, TORT OR OTHERWISE, ARISING FROM,
OUT OF OR IN CONNECTION WITH THE SOFTWARE OR THE USE OR OTHER DEALINGS IN THE
SOFTWARE.
"""
from __future__ import annotations

import logging
from typing import TYPE_CHECKING, Any, Generic, Awaitable, Type
from typing_extensions import Self

import aiohttp
from twitchio import Client as _BaseClient, PartialUser
from twitchio.http import Route, TokenHandlerT, HTTPHandler

if TYPE_CHECKING:
    from . import models
    from .events import BaseEvent, ChallengeEvent, NotificationEvent, RevocationEvent
    from .transport import BaseTransport
    from .types.payloads import HTTPSubscribeResponse

__all__ = ("Client",)


logger = logging.getLogger("twitchio.ext.eventsub.client")


class Client(Generic[TokenHandlerT]):
    """
    The base EventSub client, which handles incoming eventsub data and dispatches it through its own event system.
    This client is completely standalone from the core TwitchIO :class:`~twitchio.Client`, and can operate without any attached :class:`~twitchio.Client`.
    When operating in standalone mode, a Token Handler is still required to manage token access for HTTP calls.
    To operate Eventsub with a core :class:`twitchio.Client` attached, create this class using :func:`~twitchio.ext.eventsub.client.Client.from_client`.
    """

    __slots__ = ("_transport", "_core_client", "_http")

    def __init__(
        self,
        transport: BaseTransport,
        token_handler: TokenHandlerT,
        proxy: str | None = None,
        proxy_auth: aiohttp.BasicAuth | None = None,
        trace: aiohttp.TraceConfig | None = None,
    ) -> None:
        """
        Creates a Client that can interface with the Eventsub API system.

        Parameters
        -----------
        transport: :class:`~twitchio.ext.eventsub.transport.WebsocketTransport` | :class:`~twitchio.ext.eventsub.transport.WebhookTransport`
            The transport to use to receive notifications.
            For more information on each transport, read the corresponding documentation.
        token_handler: :class:`twitchio.tokens.TokenHandler`
            The token handler to use for requesting tokens during HTTP requests.
            When using the :class:`~twitchio.ext.eventsub.transport.WebsocketTransport`, this **must** have user tokens available for the targets of the subscriptions.
            When using the :class:`~twitchio.ext.eventsub.transport.WebhookTransport`, this **must** have a client token available, as that is what Twitch requires for webhooks.
        proxy: :class:`str` | ``None``
            The optional proxy to use when making requests. This is passed directly to aiohttp.
        proxy_auth: :class:`aiohttp.BasicAuth` | ``None``
            The auth to give to the proxy. This is passed directly to aiohttp.
        trace: :class:`aiohttp.TraceConfig` | ``None``
            Trace information to configure aiohttp. This is passed directly to aiohttp.
        """
        self._transport: BaseTransport = transport
        self._core_client: _BaseClient | None = None
        self._http: HTTPHandler = HTTPHandler(None, token_handler, proxy=proxy, proxy_auth=proxy_auth, trace=trace)

        self._transport._prepare(self)
<<<<<<< HEAD
        # dear anyone who modifies __init__: does from_client need updating to reflect the changes as well?
    
    @classmethod
    def from_client(cls, transport: BaseTransport, client: _BaseClient) -> Self:
        """
        Creates a Client that can interface with the Eventsub API system.
        When created using this method, the client will interact with the core :class:`~twitchio.Client`, using its token handler,
        and additionally dispatching events through its event system (in addition to the standalone events).

        Parameters
        -----------
        transport: :class:`~twitchio.ext.eventsub.transport.WebsocketTransport` | :class:`~twitchio.ext.eventsub.transport.WebhookTransport`
            The transport to use to receive notifications.
            For more information on each transport, read the corresponding documentation.
        client: :class:`twitchio.Client` | :class:`Twitchio.ext.commands.Bot`
            The core client to attach this client to.
        """
        self = cls.__new__(cls)
        self._transport = transport
        self._core_client = client
        self._http = client._http

        self._transport._prepare(self)

        return self
    
=======

>>>>>>> 7fb7c9cc
    async def start(self) -> None:
        if not self._http._prepared:
            await self._http.prepare()
        
        await self._transport.start()

    async def stop(self) -> None:
        await self._transport.stop()
        
    async def _request(self, route: Route) -> Any:
        return await self._http.request(route)

    async def _handle_event(self, name: str, event: BaseEvent) -> None:
        if self._core_client:
            # TODO: client doesnt have dispatching mechanisms
            ...

        attr = getattr(self, f"event_{name}", None)
        if not attr:
            return

        await attr(event)  # TODO: capture errors and have self-contained error handler

    # subclassable events

    async def event_challenge(self, event: ChallengeEvent) -> None:
        pass

    async def event_revocation(self, event: RevocationEvent) -> None:
        pass

    async def event_notification(self, event: NotificationEvent) -> None:
        pass

    async def event_channel_update(self, event: NotificationEvent[models.ChannelUpdate]) -> None:
        pass

    async def event_channel_follow(self, event: NotificationEvent[models.ChannelFollow]) -> None:
        pass

    async def event_channel_subscribe(self, event: NotificationEvent[models.ChannelSubscribe]) -> None:
        ...
    
    async def event_channel_subscribe_end(self, event: NotificationEvent[models.ChannelSubscribeEnd]) -> None:
        ...
    
    async def event_channel_subscribe_gift(self, event: NotificationEvent[models.ChannelSubscribeGift]) -> None:
        ...
    
    async def event_channel_subscribe_message(self, event: NotificationEvent[models.ChannelSubscribeMessage]) -> None:
        ...

    # subscription stuff

    def _subscribe_with_broadcaster(self, topic: Type[models.AllModels], broadcaster: PartialUser) -> Awaitable[HTTPSubscribeResponse]:
        return self._transport.create_subscription(topic, {"broadcaster_user_id": str(broadcaster.id)}, broadcaster)

    def subscribe_channel_bans(self, broadcaster: PartialUser) -> Awaitable[HTTPSubscribeResponse]:
        return self._subscribe_with_broadcaster(models.ChannelBan, broadcaster)

    def subscribe_channel_unbans(self, broadcaster: PartialUser) -> Awaitable[HTTPSubscribeResponse]:
        return self._subscribe_with_broadcaster(models.SubscriptionTypes.unban, broadcaster)

    def subscribe_channel_subscriptions(self, broadcaster: PartialUser) -> Awaitable[HTTPSubscribeResponse]:
        return self._subscribe_with_broadcaster(models.ChannelSubscribe, broadcaster)

    def subscribe_channel_subscription_end(self, broadcaster: PartialUser) -> Awaitable[HTTPSubscribeResponse]:
        return self._subscribe_with_broadcaster(models.ChannelSubscribeEnd, broadcaster)

    def subscribe_channel_subscription_gifts(self, broadcaster: PartialUser) -> Awaitable[HTTPSubscribeResponse]:
        return self._subscribe_with_broadcaster(models.ChannelSubscribeGift, broadcaster)

    def subscribe_channel_subscription_messages(self, broadcaster: PartialUser) -> Awaitable[HTTPSubscribeResponse]:
        return self._subscribe_with_broadcaster(models.ChannelSubscribeMessage, broadcaster)

    def subscribe_channel_cheers(self, broadcaster: PartialUser) -> Awaitable[HTTPSubscribeResponse]:
        return self._subscribe_with_broadcaster(models.ChannelCheer, broadcaster)

    def subscribe_channel_update(self, broadcaster: PartialUser) -> Awaitable[HTTPSubscribeResponse]:
        return self._subscribe_with_broadcaster(models.ChannelUpdate, broadcaster)

    def subscribe_channel_follows(self, broadcaster: PartialUser) -> Awaitable[HTTPSubscribeResponse]:
        return self._subscribe_with_broadcaster(models.ChannelFollow, broadcaster)

    def subscribe_channel_moderators_add(self, broadcaster: PartialUser) -> Awaitable[HTTPSubscribeResponse]:
        return self._subscribe_with_broadcaster(models.SubscriptionTypes.channel_moderator_add, broadcaster)

    def subscribe_channel_moderators_remove(self, broadcaster: PartialUser) -> Awaitable[HTTPSubscribeResponse]:
        return self._subscribe_with_broadcaster(models.SubscriptionTypes.channel_moderator_remove, broadcaster)

    def subscribe_channel_goal_begin(self, broadcaster: PartialUser) -> Awaitable[HTTPSubscribeResponse]:
        return self._subscribe_with_broadcaster(models.SubscriptionTypes.channel_goal_begin, broadcaster)

    def subscribe_channel_goal_progress(self, broadcaster: PartialUser) -> Awaitable[HTTPSubscribeResponse]:
        return self._subscribe_with_broadcaster(models.SubscriptionTypes.channel_goal_progress, broadcaster)

    def subscribe_channel_goal_end(self, broadcaster: PartialUser) -> Awaitable[HTTPSubscribeResponse]:
        return self._subscribe_with_broadcaster(models.SubscriptionTypes.channel_goal_end, broadcaster)

    def subscribe_channel_hypetrain_begin(self, broadcaster: PartialUser) -> Awaitable[HTTPSubscribeResponse]:
        return self._subscribe_with_broadcaster(models.SubscriptionTypes.hypetrain_begin, broadcaster)

    def subscribe_channel_hypetrain_progress(self, broadcaster: PartialUser) -> Awaitable[HTTPSubscribeResponse]:
        return self._subscribe_with_broadcaster(models.SubscriptionTypes.hypetrain_progress, broadcaster)

    def subscribe_channel_hypetrain_end(self, broadcaster: PartialUser) -> Awaitable[HTTPSubscribeResponse]:
        return self._subscribe_with_broadcaster(models.SubscriptionTypes.hypetrain_end, broadcaster)

    def subscribe_channel_stream_start(self, broadcaster: PartialUser) -> Awaitable[HTTPSubscribeResponse]:
        return self._subscribe_with_broadcaster(models.SubscriptionTypes.stream_start, broadcaster)

    def subscribe_channel_stream_end(self, broadcaster: PartialUser) -> Awaitable[HTTPSubscribeResponse]:
        return self._subscribe_with_broadcaster(models.SubscriptionTypes.stream_end, broadcaster)<|MERGE_RESOLUTION|>--- conflicted
+++ resolved
@@ -84,7 +84,6 @@
         self._http: HTTPHandler = HTTPHandler(None, token_handler, proxy=proxy, proxy_auth=proxy_auth, trace=trace)
 
         self._transport._prepare(self)
-<<<<<<< HEAD
         # dear anyone who modifies __init__: does from_client need updating to reflect the changes as well?
     
     @classmethod
@@ -111,9 +110,6 @@
 
         return self
     
-=======
-
->>>>>>> 7fb7c9cc
     async def start(self) -> None:
         if not self._http._prepared:
             await self._http.prepare()
