--- conflicted
+++ resolved
@@ -70,15 +70,9 @@
 
     async def transform_event(self, event: Any) -> BaseEvent:
         ...
-<<<<<<< HEAD
     
     def _http(self, route: Route) -> Awaitable[Any]:
         return self.client._request(route)
-=======
-
-    async def _http(self, route: Route) -> Any:
-        raise NotImplementedError
->>>>>>> 7fb7c9cc
 
     async def create_subscription(self, topic: Type[AllModels], condition: Condition, target: PartialUser | None) -> HTTPSubscribeResponse:
         ...
@@ -207,13 +201,8 @@
             scope=topic._required_scopes and list(topic._required_scopes),
         )
         return await self._http(route)
-<<<<<<< HEAD
     
     async def delete_subscription(self, subscription_id: str) -> bool:
-=======
-
-    async def delete_subscription(self, subscription_id: str) -> Any:
->>>>>>> 7fb7c9cc
         route = Route("DELETE", "eventsub/subscriptions", body=None, parameters=[("id", subscription_id)])
         await self._http(route)
         return True
@@ -313,17 +302,9 @@
             except Exception as e:
                 logger.error("Error in the pump task for eventsub session %s", self.session_id, exc_info=e)
 
-<<<<<<< HEAD
         logger.debug("Pump terminated for session %s with close code %s", self.session_id, self.socket and self.socket.close_code)
     
     async def _subscribe(self, subscription: WebsocketSubscription) -> HTTPSubscribeResponse:
-=======
-        logger.debug(
-            "Pump terminated for session %s with close code %s", self.session_id, self.socket and self.socket.close_code
-        )
-
-    async def _subscribe(self, subscription: WebsocketSubscription) -> None:
->>>>>>> 7fb7c9cc
         payload = {
             "type": subscription.event._event,
             "version": str(subscription.event._version),
@@ -343,12 +324,8 @@
         subscription.subscription_id = data["id"]
 
         self.available_cost = resp["total_cost"] - resp["max_total_cost"]
-<<<<<<< HEAD
         return resp
     
-=======
-
->>>>>>> 7fb7c9cc
     async def _unsubscribe(self, subscription: WebsocketSubscription) -> None:
         route = Route(
             "DELETE",
@@ -362,13 +339,8 @@
         self._subscriptions.remove(subscription)
         if subscription.cost is not None:
             self.available_cost += subscription.cost
-<<<<<<< HEAD
     
     async def add_subscription(self, subscription: WebsocketSubscription) -> HTTPSubscribeResponse:
-=======
-
-    async def add_subscription(self, subscription: WebsocketSubscription) -> None:
->>>>>>> 7fb7c9cc
         if self.available_cost < 1:
             raise RuntimeError("No remaining slots in this shard")
 
@@ -376,13 +348,8 @@
 
         if not self.socket or self.socket.closed:
             await self.connect()
-<<<<<<< HEAD
         
         return await self._subscribe(subscription)
-=======
-
-        await self._subscribe(subscription)
->>>>>>> 7fb7c9cc
 
 
 class WebsocketTransport(BaseTransport):
@@ -413,7 +380,6 @@
     async def stop(self) -> None:
         for shard in self.pool:
             await shard.disconnect()
-<<<<<<< HEAD
     
     async def create_subscription(self, topic: AllModels, condition: Condition, target: PartialUser) -> HTTPSubscribeResponse:
         """
@@ -444,17 +410,6 @@
         
         if not self.pool or sum(shard.available_cost for shard in self.pool if shard._user_id == target.id) < 1:
             shard = WebsocketShard(self, target.id, connect_kwargs=self._connect_kwargs)
-=======
-
-    async def create_subscription(self, topic: AllModels, condition: Condition, target: PartialUser | None) -> Any:
-        if not target:
-            raise RuntimeError("Websocket subscriptions require a target user")  # TODO proper exception type
-
-        subscription = WebsocketSubscription(topic, condition, target)
-
-        if not self.pool or sum(shard.available_cost for shard in self.pool) < 1:
-            shard = WebsocketShard(self, self._connect_kwargs)
->>>>>>> 7fb7c9cc
             self.pool.append(shard)
 
         else:
@@ -462,18 +417,12 @@
                 if s.available_cost > 1 and s._user_id == target.id:
                     shard = s
                     break
-<<<<<<< HEAD
         
         if shard is None:
             raise RuntimeError("Unable to acquire a shard to assign subscription to. This is an internal error and should be reported")
             
         return await shard.add_subscription(subscription)
     
-=======
-
-        await shard.add_subscription(subscription)  # type: ignore
-
->>>>>>> 7fb7c9cc
     async def delete_subscription(self, subscription_id: str) -> bool:
         for s in self.pool:
             for sub in s._subscriptions:
