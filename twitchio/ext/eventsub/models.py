--- conflicted
+++ resolved
@@ -21,7 +21,6 @@
         Images as ImagePayload,
     )
 
-<<<<<<< HEAD
 __all__ = (
     "ImageLinks",
     "EventData",
@@ -34,10 +33,6 @@
     "ChannelCheer",
     "ChannelBan"
 )
-=======
-__all__ = ("ImageLinks", "EventData", "ChannelUpdate", "ChannelFollow")
-
->>>>>>> 7fb7c9cc
 
 def _transform_user(transport: BaseTransport, prefix: str, data: Mapping[str, Any]) -> PartialUser:
     ...
@@ -336,7 +331,6 @@
 
 
 _event_map: dict[str, Type[EventData]] = {t._event: t for t in EventData.__subclasses__()}  # type: ignore
-<<<<<<< HEAD
 AllModels = Union[
     ChannelUpdate,
     ChannelFollow,
@@ -346,7 +340,4 @@
     ChannelSubscribeMessage,
     ChannelCheer,
     ChannelBan
-]
-=======
-AllModels = Union[ChannelUpdate, ChannelFollow]
->>>>>>> 7fb7c9cc
+]